//! Contains utilities for performing arithmetic over univariate polynomials in
//! various forms, including computing commitments to them and provably opening
//! the committed polynomials at arbitrary points.

use crate::arithmetic::parallelize;
use crate::plonk::Assigned;

use group::ff::{BatchInvert, Field};
use pairing::arithmetic::FieldExt;
use std::fmt::Debug;
use std::marker::PhantomData;
use std::ops::{Add, Deref, DerefMut, Index, IndexMut, Mul, RangeFrom, RangeFull, Sub};

pub mod commitment;
mod domain;
mod msm;
pub mod multiopen;

pub use domain::*;
pub use msm::{PairMSM, MSM};

/// This is an error that could occur during proving or circuit synthesis.
// TODO: these errors need to be cleaned up
#[derive(Debug)]
pub enum Error {
    /// OpeningProof is not well-formed
    OpeningError,
    /// Caller needs to re-sample a point
    SamplingError,
}

/// The basis over which a polynomial is described.
pub trait Basis: Copy + Debug + Send + Sync {}

/// The polynomial is defined as coefficients
#[derive(Clone, Copy, Debug)]
pub struct Coeff;
impl Basis for Coeff {}

/// The polynomial is defined as coefficients of Lagrange basis polynomials
#[derive(Clone, Copy, Debug)]
pub struct LagrangeCoeff;
impl Basis for LagrangeCoeff {}

/// The polynomial is defined as coefficients of Lagrange basis polynomials in
/// an extended size domain which supports multiplication
#[derive(Clone, Copy, Debug)]
pub struct ExtendedLagrangeCoeff;
impl Basis for ExtendedLagrangeCoeff {}

/// Represents a univariate polynomial defined over a field and a particular
/// basis.
#[derive(Clone, Debug)]
pub struct Polynomial<F, B> {
    values: Vec<F>,
    _marker: PhantomData<B>,
}

impl<F, B> Index<usize> for Polynomial<F, B> {
    type Output = F;

    fn index(&self, index: usize) -> &F {
        self.values.index(index)
    }
}

impl<F, B> IndexMut<usize> for Polynomial<F, B> {
    fn index_mut(&mut self, index: usize) -> &mut F {
        self.values.index_mut(index)
    }
}

impl<F, B> Index<RangeFrom<usize>> for Polynomial<F, B> {
    type Output = [F];

    fn index(&self, index: RangeFrom<usize>) -> &[F] {
        self.values.index(index)
    }
}

impl<F, B> IndexMut<RangeFrom<usize>> for Polynomial<F, B> {
    fn index_mut(&mut self, index: RangeFrom<usize>) -> &mut [F] {
        self.values.index_mut(index)
    }
}

impl<F, B> Index<RangeFull> for Polynomial<F, B> {
    type Output = [F];

    fn index(&self, index: RangeFull) -> &[F] {
        self.values.index(index)
    }
}

impl<F, B> IndexMut<RangeFull> for Polynomial<F, B> {
    fn index_mut(&mut self, index: RangeFull) -> &mut [F] {
        self.values.index_mut(index)
    }
}

impl<F, B> Deref for Polynomial<F, B> {
    type Target = [F];

    fn deref(&self) -> &[F] {
        &self.values[..]
    }
}

impl<F, B> DerefMut for Polynomial<F, B> {
    fn deref_mut(&mut self) -> &mut [F] {
        &mut self.values[..]
    }
}

impl<F, B> Polynomial<F, B> {
    /// Iterate over the values, which are either in coefficient or evaluation
    /// form depending on the basis `B`.
    pub fn iter(&self) -> impl Iterator<Item = &F> {
        self.values.iter()
    }

    /// Iterate over the values mutably, which are either in coefficient or
    /// evaluation form depending on the basis `B`.
    pub fn iter_mut(&mut self) -> impl Iterator<Item = &mut F> {
        self.values.iter_mut()
    }

    /// Gets the size of this polynomial in terms of the number of
    /// coefficients used to describe it.
    pub fn num_coeffs(&self) -> usize {
        self.values.len()
    }
}

pub(crate) fn batch_invert_assigned<F: FieldExt>(
    assigned: Vec<Polynomial<Assigned<F>, LagrangeCoeff>>,
) -> Vec<Polynomial<F, LagrangeCoeff>> {
    let mut assigned_denominators: Vec<_> = assigned
        .iter()
        .map(|f| {
            f.iter()
                .map(|value| value.denominator())
                .collect::<Vec<_>>()
        })
        .collect();

    assigned_denominators
        .iter_mut()
        .flat_map(|f| {
            f.iter_mut()
                // If the denominator is trivial, we can skip it, reducing the
                // size of the batch inversion.
                .filter_map(|d| d.as_mut())
        })
        .batch_invert();

    assigned
        .iter()
        .zip(assigned_denominators.into_iter())
        .map(|(poly, inv_denoms)| {
            poly.invert(inv_denoms.into_iter().map(|d| d.unwrap_or_else(F::one)))
        })
        .collect()
}

impl<F: Field> Polynomial<Assigned<F>, LagrangeCoeff> {
    pub(crate) fn invert(
        &self,
        inv_denoms: impl Iterator<Item = F> + ExactSizeIterator,
    ) -> Polynomial<F, LagrangeCoeff> {
        assert_eq!(inv_denoms.len(), self.values.len());
        Polynomial {
            values: self
                .values
                .iter()
                .zip(inv_denoms.into_iter())
                .map(|(a, inv_den)| a.numerator() * inv_den)
                .collect(),
            _marker: self._marker,
        }
    }
}

impl<'a, F: Field, B: Basis> Add<&'a Polynomial<F, B>> for Polynomial<F, B> {
    type Output = Polynomial<F, B>;

    fn add(mut self, rhs: &'a Polynomial<F, B>) -> Polynomial<F, B> {
        parallelize(&mut self.values, |lhs, start| {
            for (lhs, rhs) in lhs.iter_mut().zip(rhs.values[start..].iter()) {
                *lhs += *rhs;
            }
        });

        self
    }
}

<<<<<<< HEAD
impl<'a, F: Field, B: Basis> Sub<&'a Polynomial<F, B>> for Polynomial<F, B> {
    type Output = Polynomial<F, B>;

    fn sub(mut self, rhs: &'a Polynomial<F, B>) -> Polynomial<F, B> {
        parallelize(&mut self.values, |lhs, start| {
            for (lhs, rhs) in lhs.iter_mut().zip(rhs.values[start..].iter()) {
                *lhs -= *rhs;
            }
        });

        self
    }
}

impl<'a, F: Field> Polynomial<F, LagrangeCoeff> {
=======
impl<F: Field> Polynomial<F, LagrangeCoeff> {
>>>>>>> 8ff5b1e3
    /// Rotates the values in a Lagrange basis polynomial by `Rotation`
    pub fn rotate(&self, rotation: Rotation) -> Polynomial<F, LagrangeCoeff> {
        let mut values = self.values.clone();
        if rotation.0 < 0 {
            values.rotate_right((-rotation.0) as usize);
        } else {
            values.rotate_left(rotation.0 as usize);
        }
        Polynomial {
            values,
            _marker: PhantomData,
        }
    }
}

<<<<<<< HEAD
impl<'a, F: Field, B: Basis> Sub<F> for &'a Polynomial<F, B> {
    type Output = Polynomial<F, B>;

    fn sub(self, rhs: F) -> Polynomial<F, B> {
        let mut res = self.clone();
        res.values[0] -= rhs;
        res
    }
}

impl<'a, F: Field, B: Basis> Mul<F> for Polynomial<F, B> {
=======
impl<F: Field, B: Basis> Mul<F> for Polynomial<F, B> {
>>>>>>> 8ff5b1e3
    type Output = Polynomial<F, B>;

    fn mul(mut self, rhs: F) -> Polynomial<F, B> {
        parallelize(&mut self.values, |lhs, _| {
            for lhs in lhs.iter_mut() {
                *lhs *= rhs;
            }
        });

        self
    }
}

/// Describes the relative rotation of a vector. Negative numbers represent
/// reverse (leftmost) rotations and positive numbers represent forward (rightmost)
/// rotations. Zero represents no rotation.
#[derive(Copy, Clone, Debug, PartialEq, PartialOrd, Eq, Ord)]
pub struct Rotation(pub i32);

impl Rotation {
    /// The current location in the evaluation domain
    pub fn cur() -> Rotation {
        Rotation(0)
    }

    /// The previous location in the evaluation domain
    pub fn prev() -> Rotation {
        Rotation(-1)
    }

    /// The next location in the evaluation domain
    pub fn next() -> Rotation {
        Rotation(1)
    }
}<|MERGE_RESOLUTION|>--- conflicted
+++ resolved
@@ -6,18 +6,18 @@
 use crate::plonk::Assigned;
 
 use group::ff::{BatchInvert, Field};
-use pairing::arithmetic::FieldExt;
+use pasta_curves::arithmetic::FieldExt;
 use std::fmt::Debug;
 use std::marker::PhantomData;
-use std::ops::{Add, Deref, DerefMut, Index, IndexMut, Mul, RangeFrom, RangeFull, Sub};
+use std::ops::{Add, Deref, DerefMut, Index, IndexMut, Mul, RangeFrom, RangeFull};
 
 pub mod commitment;
 mod domain;
-mod msm;
+mod evaluator;
 pub mod multiopen;
 
 pub use domain::*;
-pub use msm::{PairMSM, MSM};
+pub use evaluator::*;
 
 /// This is an error that could occur during proving or circuit synthesis.
 // TODO: these errors need to be cleaned up
@@ -195,25 +195,7 @@
     }
 }
 
-<<<<<<< HEAD
-impl<'a, F: Field, B: Basis> Sub<&'a Polynomial<F, B>> for Polynomial<F, B> {
-    type Output = Polynomial<F, B>;
-
-    fn sub(mut self, rhs: &'a Polynomial<F, B>) -> Polynomial<F, B> {
-        parallelize(&mut self.values, |lhs, start| {
-            for (lhs, rhs) in lhs.iter_mut().zip(rhs.values[start..].iter()) {
-                *lhs -= *rhs;
-            }
-        });
-
-        self
-    }
-}
-
-impl<'a, F: Field> Polynomial<F, LagrangeCoeff> {
-=======
 impl<F: Field> Polynomial<F, LagrangeCoeff> {
->>>>>>> 8ff5b1e3
     /// Rotates the values in a Lagrange basis polynomial by `Rotation`
     pub fn rotate(&self, rotation: Rotation) -> Polynomial<F, LagrangeCoeff> {
         let mut values = self.values.clone();
@@ -229,21 +211,7 @@
     }
 }
 
-<<<<<<< HEAD
-impl<'a, F: Field, B: Basis> Sub<F> for &'a Polynomial<F, B> {
-    type Output = Polynomial<F, B>;
-
-    fn sub(self, rhs: F) -> Polynomial<F, B> {
-        let mut res = self.clone();
-        res.values[0] -= rhs;
-        res
-    }
-}
-
-impl<'a, F: Field, B: Basis> Mul<F> for Polynomial<F, B> {
-=======
 impl<F: Field, B: Basis> Mul<F> for Polynomial<F, B> {
->>>>>>> 8ff5b1e3
     type Output = Polynomial<F, B>;
 
     fn mul(mut self, rhs: F) -> Polynomial<F, B> {
@@ -260,7 +228,7 @@
 /// Describes the relative rotation of a vector. Negative numbers represent
 /// reverse (leftmost) rotations and positive numbers represent forward (rightmost)
 /// rotations. Zero represents no rotation.
-#[derive(Copy, Clone, Debug, PartialEq, PartialOrd, Eq, Ord)]
+#[derive(Copy, Clone, Debug, PartialEq)]
 pub struct Rotation(pub i32);
 
 impl Rotation {
